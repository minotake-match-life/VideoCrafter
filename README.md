--- conflicted
+++ resolved
@@ -1,12 +1,12 @@
-<<<<<<< HEAD
-# VideoCrafter
+
+# VideoCrafter：A Toolkit for Text-to-video Generation and Editing 
+
 
 ## 🔆 Introduction
 🤗🤗🤗 VideoCrafter is an open-source video generation and editing toolbox for crafting video content. 
-It currently includes text-to-video generation models and VideoLoRA models with different styles.
-We will keep updating this repo and add more features and models.
+It currently includes the following three types of models:
 
-### ☝️ Text-to-Video Base Model
+### 1. Base Model: Generic Text-to-video Generation
 
 <table class="center">
   <td style="text-align:center;" width="170">xxx</td>
@@ -21,14 +21,15 @@
   </tr>
 </table >
 
-<br>  
+### 2. VideoLoRA: Personalized Video Generation with LoRA
 
-### ✌️ Customized VideoLoRA Models
-intro text here  
+
+<!-- ### ✌️ Customized VideoLoRA Models -->
+<!-- intro text here  
 intro text here  
 intro text here  
 
-input text `A monkey is playing a piano` to the four VideoLoRA models, xxx
+input text `A monkey is playing a piano` to the four VideoLoRA models, xxx -->
 
 <table class="center">
   <td><img src=assets/summary/1/001_loving_vincent.gif width="170"></td>
@@ -41,12 +42,17 @@
   <td style="text-align:center;" width="170">VideoLoRA<br>- Your Name -</td>
   <td style="text-align:center;" width="170">VideoLoRA<br>- CoCo -</td>
   <tr>
-  <!-- <td><img src=assets/summary/2/001_loving_vincent.gif width="170"></td>
-  <td><img src=assets/summary/2/002_frozen_3.gif width="170"></td>
-  <td><img src=assets/summary/2/003_your_name.gif width="170"></td>
-  <td><img src=assets/summary/2/004_coco.gif width="170"></td>
-  </tr> -->
 </table >
+
+
+### 3. VideoCond: Controllable Video Generation with Extra Condition
+TODO  
+
+We will keep updating this repo and add more features and models.
+
+<!-- ### ☝️ Text-to-Video Base Model -->
+
+<br>  
 
 <!-- ## Gallery
 ### ☝️ Text-to-Video Generation
@@ -161,13 +167,4 @@
 <br>
 
 ## 💗 Related Works
-## 📭 Contact
-=======
-# VideoCrafter：A Toolkit for Text-to-video Generation and Editing 
-
-### 1. Base Model: Generic Text-to-video Generation
-
-### 2. VideoLoRA: Personalized Video Generation with LoRA
-
-### 3. VideoCond: Controllable Video Generation with Extra Condition
->>>>>>> 65ac8c83
+## 📭 Contact